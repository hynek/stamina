--- conflicted
+++ resolved
@@ -5,22 +5,14 @@
 import datetime as dt
 
 from types import SimpleNamespace
-<<<<<<< HEAD
-from unittest.mock import patch
-=======
-from unittest.mock import Mock
->>>>>>> 10012a65
+from unittest.mock import Mock, patch
 
 import pytest
 import tenacity
 
 import stamina
 
-<<<<<<< HEAD
-from stamina._core import _compute_backoff, _make_stop
-=======
-from stamina._core import Attempt, _make_stop
->>>>>>> 10012a65
+from stamina._core import Attempt, _compute_backoff, _make_stop
 
 
 @pytest.mark.parametrize("attempts", [None, -1, 0, 1])
@@ -532,7 +524,6 @@
         assert "Polizei" == exc_info.value.value
 
 
-<<<<<<< HEAD
 class TestComputeBackoff:
     def test_compute_backoff_uses_logarithm(self):
         """
@@ -570,7 +561,8 @@
         """
         assert not stamina.is_testing()
         assert 0 == _compute_backoff(1, 0, 0, 2, max_jitter=1000)
-=======
+
+
 def test_attempt_next_wait():
     """
     next_wait reflects the attempt number. The next wait is computed based on
@@ -585,5 +577,4 @@
         am.retry_state.attempt_number = i
         attempt = Attempt(am, next_wait_fn)
 
-        assert i == attempt.next_wait
->>>>>>> 10012a65
+        assert i == attempt.next_wait