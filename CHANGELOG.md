--- conflicted
+++ resolved
@@ -15,17 +15,16 @@
 
 ## [Unreleased](https://github.com/hynek/stamina/compare/25.1.0...HEAD)
 
-<<<<<<< HEAD
-### Fixed
-
-- `stamina.retry()` did not retry generator functions and async generator functions.
-  [#123](https://github.com/hynek/stamina/pull/123)
-=======
 ### Removed
 
 - Support for Python 3.8 and 3.9.
 
->>>>>>> 341996a6
+
+### Fixed
+
+- `stamina.retry()` now retries generator functions and async generator functions.
+  [#123](https://github.com/hynek/stamina/pull/123)
+
 
 ## [25.1.0](https://github.com/hynek/stamina/compare/24.3.0...25.1.0) - 2025-03-12
 
